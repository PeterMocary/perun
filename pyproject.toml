[build-system]
requires = ["setuptools>=60", "wheel"]
build-backend = "setuptools.build_meta"

[project]
name = "perun-toolsuite"
description = "Perun: Lightweight Performance Version System"
version = "0.21.1"
requires-python = ">=3.9"
readme = "README.md"
license = { file = "LICENSE" }
authors = [
    {name = "Tomas Fiedor", email = "TomasFiedor@gmail.com"},
    {name = "Jiri Pavela", email = "Jirka.Pavela@gmail.com"},
    {name = "Radim Podola", email = "rpodola@gmail.com"},
    {name = "Simon Stupinsky", email = "simondestupinsky@gmail.com"},
    {name = "Matus Liscinsky"},
    {name = "Peter Mocary"},
    {name = "Ondrej Michal"},
    {name = "Vojtech Hajek"},
    {name = "Vladimir Hucovic"}
]
dependencies = [
    # CLI
    "click>=8.1",

    # VCS integration
    "GitPython>=3.1.30",
    "gitdb>=4.0.10",

    # String / text utilities
    "Faker>=19.3",
    "ruamel.yaml>=0.17",
    "Jinja2>=3.1",

    # File analysis
    "python-magic>=0.4",
    "angr>=9.2",

    # Science / math / statistics / ML
    "numpy>=1.24",
    "pandas>=2.0",
    "statsmodels>=0.14",
    "scikit-learn>=1.3",
    "scipy>=1.10", # 1.11+ dropped support for Python 3.8
    "networkx>=3.1",

    # Plotting / visualization / output
    "bokeh>=3.1", # 3.2+ dropped support for Python 3.8
    "matplotlib>=3.7",
    "termcolor>=2.3",
    "tabulate>=0.9",
    "holoviews>=1.17",

    # Transitive dependencies that we need to limit for some reason
    "kiwisolver!=1.4.5", # matplotlib dep, 1.4.5 does not work when lazy-importing matplotlib
]
# (1) Optional dependencies are made dynamic so that we can reuse them in tox. The goal is to have each
# dependency and its version constraints specified only once to avoid inconsistencies.
dynamic = ["optional-dependencies"]


[project.urls]
Repository = "https://github.com/tfiedor/perun.git"
Demonstration = "https://www.fit.vutbr.cz/research/groups/verifit/tools/perun-demo/"
Changelog = "https://github.com/tfiedor/perun/blob/master/CHANGELOG.rst"

[project.scripts]
perun = "perun.cli:launch_cli"

# A flat-level package with multiple directories, we need to specify the python module manually
# See https://stackoverflow.com/questions/72294299/multiple-top-level-packages-discovered-in-a-flat-layout
[tool.setuptools]
py-modules = ["perun"]
package-dir = {"perun" = "perun"}

[tool.setuptools.dynamic]
# Setuptools fails for nested requirements file when installed as `pip install .`, so sadly no
# simple "dev" optional dependency
optional-dependencies.test = { file = ["requirements_test.txt"] }
optional-dependencies.typing = { file = ["requirements_typing.txt"] }
optional-dependencies.lint = { file = ["requirements_lint.txt"] }
optional-dependencies.docs = { file = ["requirements_docs.txt"] }


[tool.setuptools.packages.find]
where = ["."]
include = [
    "perun",
    "perun*",
]
namespaces = true

[tool.setuptools.package-data]
perun = [
    "view/flamegraph/flamegraph.pl",
    "collect/memory/malloc.so",
    "collect/bounds/bin/**",
    "collect/complexity/cpp_sources/*",
    "collect/complexity/lib/*",
    "templates/*",
    "../requirements_*.txt",
]


# Mypy configuration
# ----------------------
[tool.mypy]
plugins = [
    "numpy.typing.mypy_plugin"
]
exclude = [
    ".git",
    ".mypy_cache",
    ".tox",
    "build",
    "docs",
    "perun.egg-info",
    "perun_toolsuite.egg-info",
    "venv",
    # Fixme: Temporary exclude
    "perun/collect/trace"
]
disallow_incomplete_defs = true
disallow_any_generics = true
no_implicit_optional = true
no_implicit_reexport = true
strict_equality = true
warn_redundant_casts = true
warn_unused_ignores = true

# Some packages are not shipping type hints yet, ignore the 'missing import' errors
[[tool.mypy.overrides]]
module = [
    "networkx.*",
    "matplotlib.*",
    "scipy.*",
    "sklearn.*",
    "statsmodels.*",
    "holoviews.*",
    "bcc.*",
]
ignore_missing_imports = true

# Ignore thirdparty package as it contains ported code that is hard to type
[[tool.mypy.overrides]]
module = [
    "perun.thirdparty.*"
]
ignore_errors = true

# Fixme: Temporary, we omit trace from checking
[[tool.mypy-overrides]]
module = [
    "perun.collect.trace.*"
]
ignore_errors = true
follow_imports = "skip"

# Pylint configuration
# --------------------
[tool.pylint]
ignore-paths = [
    "perun/thirdparty/*"
]


# Pytest configuration
# --------------------
[tool.pytest.ini_options]
addopts = "-p no:warnings -p no:logging"
norecursedirs = [
    "case-studies",
    "venv",
    "docs",
    "*.egg-info",
    ".git",
    ".tox",
    "build",
    ".mypy_cache",
    "perun/thirdparty"
]

# Coverage configuration
# ----------------------
[tool.coverage.run]
source = [
    "perun",
]
omit = [
    "tests/*",
    "perun/collect/trace/*",
    "perun/thirdparty/*"
]

[tool.coverage.report]
exclude_also = [
    # Exclude type checking specific lines, that are never executed
    "if TYPE_CHECKING:",

    # Exclude protocols, that are used for type checking
    "class CallableDetectionMethod(Protocol):",
    "class Comparable(Protocol):",

    # Exclude overloads, that are used for type checking
    "@overload",

    # Not implemented asserst are omitted
    "assert NotImplementedError(.*)",
<<<<<<< HEAD
]
=======
]

# Formatting configuration
# ----------------------
[tool.black]
target-version = [
    "py39",
    "py310",
    "py311"
]
line-length = 100

# This line has to be there, because otherwise the setuptools_scm will not infer the version
[tool.setuptools_scm]
>>>>>>> 542d3993
<|MERGE_RESOLUTION|>--- conflicted
+++ resolved
@@ -207,10 +207,6 @@
 
     # Not implemented asserst are omitted
     "assert NotImplementedError(.*)",
-<<<<<<< HEAD
-]
-=======
-]
 
 # Formatting configuration
 # ----------------------
@@ -221,7 +217,3 @@
     "py311"
 ]
 line-length = 100
-
-# This line has to be there, because otherwise the setuptools_scm will not infer the version
-[tool.setuptools_scm]
->>>>>>> 542d3993
